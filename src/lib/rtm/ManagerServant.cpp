--- conflicted
+++ resolved
@@ -1625,14 +1625,7 @@
       return m_language;
     }
   std::string CompParam::version()
-<<<<<<< HEAD
     {
       return m_version;
     }
-}  // namespace RTM;
-=======
-  {
-	  return m_version;
-  }
-} // namespace RTM
->>>>>>> a60dd741
+} // namespace RTM