--- conflicted
+++ resolved
@@ -309,13 +309,8 @@
 
 #ifndef NDEBUG
 			// Entry/Exit actions may not dispatch events: set dummy event.
-<<<<<<< HEAD
 			if (myPendingEvent == nullptr)
 				myPendingEvent = (_IEventBase *) &myPendingEvent;
-=======
-			if (!myPendingEvent)
-				myPendingEvent = reinterpret_cast<_IEventBase *>(&myPendingEvent);
->>>>>>> 22699da3
 #endif
 
 			// Perform exit actions (which exactly depends on new state).
