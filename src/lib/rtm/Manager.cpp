--- conflicted
+++ resolved
@@ -366,22 +366,17 @@
           }
         else
           {
-<<<<<<< HEAD
-            if (coil::isAbsolutePath(mods[i]))
+            if (coil::isAbsolutePath((*itr)))
             {
-                coil::vstring namelist(coil::split(mods[i], "/"));
+                coil::vstring namelist(coil::split((*itr), "/"));
                 namelist = coil::split(namelist.back(), "\\");
                 initfunc = coil::split(namelist.back(), ".").operator[](0) + "Init";
             }
             else
             {
-                initfunc = coil::split(mods[i], ".").operator[](0) + "Init";
+                initfunc = coil::split((*itr) ".").operator[](0) + "Init";
             }
-            filename = mods[i];
-=======
-            initfunc = coil::split((*itr), ".").operator[](0) + "Init";
             filename = (*itr);
->>>>>>> b4465377
           }
         if (filename.find_first_of('.') == std::string::npos)
           {
