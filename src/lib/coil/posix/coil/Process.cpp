--- conflicted
+++ resolved
@@ -106,9 +106,4 @@
     return 0;
   }
 
-<<<<<<< HEAD
-} // namespace coil
-#endif  // COIL_PROCESS_H
-=======
-};  // namespace coil
->>>>>>> 35601e90
+} // namespace coil