﻿// -*- C++ -*-
/*!
 * @file Factory.h
 * @brief generic Factory template class
 * @date $Date$
 * @author Noriaki Ando <n-ando@aist.go.jp>
 *
 * Copyright (C) 2009, 2012
 *     Noriaki Ando
 *     Task-intelligence Research Group,
 *     Intelligent Systems Research Institute,
 *     National Institute of
 *         Advanced Industrial Science and Technology (AIST), Japan
 *     All rights reserved.
 *
 * $Id$
 *
 */

#ifndef COIL_FACTORY_H
#define COIL_FACTORY_H

#include <coil/Singleton.h>

#include <cassert>
#include <cstdint>
#include <algorithm>
#include <functional>
#include <string>
#include <map>
#include <utility>
#include <vector>
#include <mutex>

// for Windows DLL export
#if defined(WIN32) || defined(_WIN32) || defined(__WIN32__) || defined(__NT__)
#   ifdef LIBRARY_EXPORTS
#      define EXTERN
#      define DLL_PLUGIN __declspec(dllexport)
#   else
#      define EXTERN extern
#      define DLL_PLUGIN __declspec(dllimport)
#   endif
#else
#   define DLL_PLUGIN
#ifndef EXTERN
#   ifdef LIBRARY_EXPORTS
#       define EXTERN
#   else
#       define EXTERN extern
#   endif
#endif // ifndef EXTERN
#endif /* Windows */

#if defined(WIN32) || defined(_WIN32) || defined(__WIN32__) || defined(__NT__)
#pragma warning( push )
#pragma warning( disable : 4251 )
#endif

namespace coil
{
  /*!
   * @if jp
   *
   * @brief reutrn codes of Factory class.
   *
   * @else
   *
   * @brief reutrn codes of Factory class.
   *
   * @endif
   */
  enum class FactoryReturn : uint8_t
    {
      OK,
      FACTORY_ERROR,
      ALREADY_EXISTS,
      NOT_FOUND,
      INVALID_ARG,
      UNKNOWN_ERROR
    };

  /*!
   * @if jp
   *
   * @brief Creator テンプレート
   *
   * @else
   *
   * @brief Creator template
   *
   * @endif
   */
  template <class AbstractClass, class ConcreteClass>
  AbstractClass* Creator()
  {
    return new ConcreteClass();
  }

  /*!
   * @if jp
   *
   * @brief Destructor テンプレート
   *
   * @else
   *
   * @brief Destructor template
   *
   * @endif
   */
  template <class AbstractClass, class ConcreteClass>
  void Destructor(AbstractClass*& obj)
  {
    if (obj == nullptr) { return; }
    ConcreteClass* tmp = dynamic_cast<ConcreteClass*>(obj);
    if (tmp == nullptr) { return; }
    delete obj;
    obj = nullptr;
  }

  /*!
   * @if jp
   *
   * @class Factory
   * @brief Factory テンプレートクラス
   *
   * @else
   *
   * @class Factory
   * @brief Factory template class
   *
   * @endif
   */
  template <
    class AbstractClass,
    typename Identifier = std::string,
    typename Compare = std::less<Identifier>,
    typename Creator = AbstractClass* (*)(),
    typename Destructor = void (*)(AbstractClass*&)
    >
  class Factory
  {
    class FactoryEntry;
  public:
    using FactoryMap = std::map<Identifier, FactoryEntry>;
    using FactoryMapIt = typename FactoryMap::iterator;
    using ObjectMap = std::map<AbstractClass*, FactoryEntry>;
    using ObjectMapIt = typename ObjectMap::iterator;

    /*!
     * @if jp
     *
     * @brief ファクトリー有無チェック
     *
     * 指定IDのファクトリー有無を返す。
     *
     * @param id ファクトリーID
     *
     * @return true: 有り, false: 無し
     *
     * @else
     *
     * @brief Factory presence check
     *
     * Return a factory having ID or not.
     *
     * @param id Factory ID.
     *
     * @return true: found, false: not found
     *
     * @endif
     */
    bool hasFactory(const Identifier& id)
    {
      std::lock_guard<std::mutex> guard(m_mutex);
      return static_cast<bool>(m_creators.count(id) != 0);
    }

    /*!
     * @if jp
     *
     * @brief ファクトリーIDリスト取得
     *
     * ファクトリーIDリストを返す。
     *
     * @return ID リスト
     *
     * @else
     *
     * @brief Get factory ID list
     *
     * Return a list of factory ID.
     *
     * @return ID list
     *
     * @endif
     */
    std::vector<Identifier> getIdentifiers()
    {
      std::lock_guard<std::mutex> guard(m_mutex);
      std::vector<Identifier> idlist;
      idlist.reserve(m_creators.size());

      FactoryMapIt it(m_creators.begin());
      FactoryMapIt it_end(m_creators.end());

      while (it != it_end)
        {
          idlist.emplace_back(it->first);
          ++it;
        }
      return idlist;
    }

    /*!
     * @if jp
     *
     * @brief ファクトリー登録
     *
     * ファクトリーを登録する。
     *
     * @param id ファクトリーID
     * @param creator クリエータ用ファンクタ
     * @param destructor デストラクタ用ファンクタ
     *
     * @return OK: 正常終了
     *         ALREADY_EXISTS: 登録済み
     *         INVALID_ARG: creator か destructor が不正な値を含む
     *
     * @else
     *
     * @brief Add factory
     *
     * Add a factory.
     *
     * @param id Factory ID.
     * @param creator Functor for creator.
     * @param destructor Functor for destructor.
     *
     * @return OK: Successful
     *         ALREADY_EXISTS: already exists.
     *         INVALID_ARG: creator or destructor with invalid values.
     *
     * @endif
     */
    FactoryReturn addFactory(const Identifier& id,
                             Creator creator,
                             Destructor destructor)
    {
      if (creator == nullptr || destructor == nullptr) { return FactoryReturn::INVALID_ARG; }
      std::lock_guard<std::mutex> guard(m_mutex);
      if (m_creators.count(id) != 0) { return FactoryReturn::ALREADY_EXISTS; }
      FactoryEntry f(id, creator, destructor);
      m_creators[id] = f;
      return FactoryReturn::OK;
    }

    /*!
     * @if jp
     *
     * @brief ファクトリー削除
     *
     * ファクトリーを削除する。
     *
     * @param id ファクトリーID
     *
     * @return OK: 正常終了
     *         NOT_FOUND: ID未登録
     *
     * @else
     *
     * @brief Remove factory
     *
     * Remove a factory.
     *
     * @param id Factory ID.
     *
     * @return OK: Successful
     *         NOT_FOUND: ID not found
     *
     * @endif
     */
    FactoryReturn removeFactory(const Identifier& id)
    {
      std::lock_guard<std::mutex> guard(m_mutex);
      if (m_creators.count(id) == 0) { return FactoryReturn::NOT_FOUND; }
      m_creators.erase(id);
      return FactoryReturn::OK;
    }

    /*!
     * @if jp
     *
     * @brief ファクトリーオブジェクト生成
     *
     * ファクトリーオブジェクトを生成する。
     *
     * @param id ファクトリーID
     *
     * @return AbstractClass のポインタ
     *
     * @else
     *
     * @brief Create factory object
     *
     * Create a factory object.
     *
     * @param id Factory ID.
     *
     * @return Pointer of AbstractClass
     *
     * @endif
     */
    AbstractClass* createObject(const Identifier& id)
    {
      std::lock_guard<std::mutex> guard(m_mutex);
      if (m_creators.count(id) == 0) { return nullptr; }
      AbstractClass* obj = m_creators[id].creator_();
      assert(m_objects.count(obj) == 0);
      m_objects[obj] = m_creators[id];
      return obj;
    }

    /*!
     * @if jp
     *
     * @brief ファクトリーオブジェクト削除
     *
     * ファクトリーオブジェクトを削除する。
     *
     * @param id ファクトリーID
     * @param obj ファクトリーオブジェクト
     *
     * @else
     *
     * @brief Delete factory object
     *
     * Delete a factory object.
     *
     * @param id Factory ID.
     * @param obj Factory object.
     *
     * @endif
     */
    FactoryReturn deleteObject(const Identifier& id, AbstractClass*& obj)
    {
      std::lock_guard<std::mutex> guard(m_mutex);
      if (m_creators.count(id) == 0)
        {
          return deleteObject(obj);
        }
      m_creators[id].destructor_(obj);
      m_objects.erase(obj);
      return FactoryReturn::OK;
    }

    /*!
     * @if jp
     *
     * @brief ファクトリーオブジェクト削除
     *
     * ファクトリーオブジェクトを削除する。
     *
     * @param obj ファクトリーオブジェクト
     *
     * @else
     *
     * @brief Delete factory object
     *
     * Delete a factory object.
     *
     * @param obj Factory object.
     *
     * @endif
     */
    FactoryReturn deleteObject(AbstractClass*& obj)
    {
      std::lock_guard<std::mutex> guard(m_mutex);
      if (m_objects.count(obj) == 0) { return FactoryReturn::NOT_FOUND; }
      AbstractClass* tmp(obj);
      m_objects[obj].destructor_(obj);
      m_objects.erase(tmp);
      return FactoryReturn::OK;
    }

    /*!
     * @if jp
     *
     * @brief 生成済みオブジェクトリストの取得
     *
     * このファクトリで生成されたオブジェクトのリストを取得する。
     *
     * @return 生成済みオブジェクトリスト
     *
     * @else
     *
     * @brief Getting created objects
     *
     * This operation returns a list of created objects by the factory.
     *
     * @return created object list
     *
     * @endif
     */
    std::vector<AbstractClass*> createdObjects()
    {
      std::vector<AbstractClass*> objects;
      std::lock_guard<std::mutex> guard(m_mutex);
      for (ObjectMapIt it(m_objects.begin()); it != m_objects.end(); ++it)
        {
          objects.emplace_back(it->first);
        }
      return objects;
    }

    /*!
     * @if jp
     *
     * @brief オブジェクトがこのファクトリの生成物かどうか調べる
     *
     * @param obj 対象オブジェクト
     * @return true: このファクトリの生成物
     *         false: このファクトリの生成物ではない
     *
     * @else
     *
     * @brief Whether a object is a product of this factory
     *
     * @param obj A target object
     * @return true: The object is a product of the factory
     *         false: The object is not a product of the factory
     *
     * @return created object list
     *
     * @endif
     */
    bool isProducerOf(AbstractClass* obj)
    {
      std::lock_guard<std::mutex> guard(m_mutex);
      return m_objects.count(obj) != 0;
    }

    /*!
     * @if jp
     *
     * @brief オブジェクトからクラス識別子(ID)を取得する
     *
     * 当該オブジェクトのクラス識別子(ID)を取得する。
     *
     * @param obj [in] クラス識別子(ID)を取得したいオブジェクト
     * @param id [out] クラス識別子(ID)
     * @return リターンコード NOT_FOUND: 識別子が存在しない
     *                        OK: 正常終了
     * @else
     *
     * @brief Getting class identifier (ID) from a object
     *
     * This operation returns a class identifier (ID) from a object.
     *
     * @param obj [in] An object to investigate its class ID.
     * @param id [out] Class identifier (ID)
     * @return Return code NOT_FOUND: ID not found
     *                     OK: normal return
     * @endif
     */
    FactoryReturn objectToIdentifier(AbstractClass* obj, Identifier& id)
    {
      std::lock_guard<std::mutex> guard(m_mutex);
      if (m_objects.count(obj) == 0) { return FactoryReturn::NOT_FOUND; }
      id = m_objects[obj].id_;
      return FactoryReturn::OK;
    }

    /*!
     * @if jp
     *
     * @brief オブジェクトのコンストラクタを取得する
     *
     * このファクトリで生成されたオブジェクトのコンストラクタを取得する。
     * obj はこのファクトリで生成されたものでなければならない。予め
     * isProducerOf() 関数で当該オブジェクトがこのファクトリの生成物で
     * あるかどうかをチェックしなければならない。
     *
     * @return オブジェクトのデストラクタ
     *
     * @else
     *
     * @brief Getting destructor of the object
     *
     * This operation returns a constructor of the object created by
     * the factory.  obj must be a product of the factory.  User must
     * check if the object is a product of the factory by using
     * isProducerOf()-function, before using this function.
     *
     * @return destructor of the object
     *
     * @endif
     */
    Creator objectToCreator(AbstractClass* obj)
    {
      std::lock_guard<std::mutex> guard(m_mutex);
      return m_objects[obj].creator_;
    }

    /*!
     * @if jp
     *
     * @brief オブジェクトのデストラクタを取得する
     *
     * このファクトリで生成されたオブジェクトのデストラクタを取得する。
     * obj はこのファクトリで生成されたものでなければならない。予め
     * isProducerOf() 関数で当該オブジェクトがこのファクトリの生成物で
     * あるかどうかをチェックしなければならない。
     *
     * @return オブジェクトのデストラクタ
     *
     * @else
     *
     * @brief Getting destructor of the object
     *
     * This operation returns a destructor of the object created by
     * the factory.  obj must be a product of the factory.  User must
     * check if the object is a product of the factory by using
     * isProducerOf()-function, before using this function.
     *
     * @return destructor of the object
     *
     * @endif
     */
    Destructor objectToDestructor(AbstractClass* obj)
    {
      std::lock_guard<std::mutex> guard(m_mutex);
      return m_objects[obj].destructor_;
    }

  private:
    /*!
     * @if jp
     *
     * @class FactoryEntry
     * @brief FactoryEntry クラス
     *
     * @else
     *
     * @class FactoryEntry
     * @brief FactoryEntry class
     *
     * @endif
     */
    class FactoryEntry
    {
    public:
      FactoryEntry() = default;

      /*!
       * @if jp
       *
       * @brief コンストラクタ
       *
       * コンストラクタ。
       *
       * @param creator クリエータ用ファンクタ
       * @param destructor デストラクタ用ファンクタ
       *
       * @else
       *
       * @brief Constructor
       *
       * Constructor
       *
       * @param creator Functor for creator.
       * @param destructor Functor for destructor.
       *
       * @endif
       */
      FactoryEntry(Identifier id, Creator creator, Destructor destructor)
        : id_(std::move(id)), creator_(creator), destructor_(destructor)
      {
      }
      std::string id_;
      Creator creator_;
      Destructor destructor_;
    };
    FactoryMap m_creators;
    ObjectMap  m_objects;
    std::mutex m_mutex;
  };



  /*!
   * @if jp
   *
   * @class GlobalFactory
   * @brief GlobalFactory テンプレートクラス
   *
   * @else
   *
   * @class GlobalFactory
   * @brief GlobalFactory template class
   *
   * @endif
   */
  template <
    class AbstractClass,
    typename Identifier = std::string,
    typename Compare = std::less<Identifier>,
    typename Creator = AbstractClass* (*)(),
    typename Destructor = void (*)(AbstractClass*&)
    >
  class GlobalFactory
    : public Factory<AbstractClass, Identifier, Compare, Creator, Destructor>
  {
  public:
<<<<<<< HEAD
      struct Container
=======
    // A helper class to call SingletonClass-destructor.
    struct Container
>>>>>>> 1faa6c8a
    {
      GlobalFactory* x;
      ~Container(){ delete x; }
    };

<<<<<<< HEAD
=======
    /*!
     * @if jp
     *
     * @brief インスタンス生成
     *
     * インスタンスを生成する。
     *
     * @return インスタンス
     *
     * @else
     *
     * @brief Create instance
     *
     * Create instance.
     *
     * @return Instances
     *
     * @endif
     */
>>>>>>> 1faa6c8a
    static GlobalFactory& instance()
    {
      std::call_once(m_once, []{
        m_instance.x = new GlobalFactory();
      });
      return *m_instance.x;
    }
  private:
    /*!
     * @if jp
     *
     * @brief コンストラクタ
     *
     * コンストラクタ。
     *
     * @else
     *
     * @brief Constructor
     *
     * Constructor
     *
     * @endif
     */
    GlobalFactory() = default;

    /*!
     * @if jp
     *
     * @brief デストラクタ
     *
     * デストラクタ。
     *
     * @else
     *
     * @brief Destructor
     *
     * Destructor
     *
     * @endif
     */
    ~GlobalFactory() = default;

    GlobalFactory(const GlobalFactory& x) = delete;
    GlobalFactory& operator=(const GlobalFactory& x) = delete;

<<<<<<< HEAD
    static std::once_flag m_once;
=======
    /*!
     * @if jp
     * @brief 排他制御オブジェクト
     * @else
     * @brief Mutual exclusion object
     * @endif
     */
    static std::once_flag m_once;
    /*!
     * @if jp
     * @brief SingletonClass オブジェクト
     * @else
     * @brief SingletonClass object
     * @endif
     */
>>>>>>> 1faa6c8a
    static Container m_instance;

  };
  template <class AbstractClass, typename Identifier, typename Compare, typename Creator, typename Destructor>
  typename GlobalFactory<AbstractClass, Identifier, Compare, Creator, Destructor>::Container
  GlobalFactory<AbstractClass, Identifier, Compare, Creator, Destructor>::m_instance;

  template <class AbstractClass, typename Identifier, typename Compare, typename Creator, typename Destructor>
  std::once_flag GlobalFactory<AbstractClass, Identifier, Compare, Creator, Destructor>::m_once;

} // namespace coil


#if defined(WIN32) || defined(_WIN32) || defined(__WIN32__) || defined(__NT__)
#pragma warning( pop )
#endif

#endif // COIL_FACTORY_H<|MERGE_RESOLUTION|>--- conflicted
+++ resolved
@@ -34,32 +34,32 @@
 
 // for Windows DLL export
 #if defined(WIN32) || defined(_WIN32) || defined(__WIN32__) || defined(__NT__)
-#   ifdef LIBRARY_EXPORTS
-#      define EXTERN
-#      define DLL_PLUGIN __declspec(dllexport)
-#   else
-#      define EXTERN extern
-#      define DLL_PLUGIN __declspec(dllimport)
-#   endif
+#ifdef LIBRARY_EXPORTS
+#define EXTERN
+#define DLL_PLUGIN __declspec(dllexport)
 #else
-#   define DLL_PLUGIN
+#define EXTERN extern
+#define DLL_PLUGIN __declspec(dllimport)
+#endif
+#else
+#define DLL_PLUGIN
 #ifndef EXTERN
-#   ifdef LIBRARY_EXPORTS
-#       define EXTERN
-#   else
-#       define EXTERN extern
-#   endif
+#ifdef LIBRARY_EXPORTS
+#define EXTERN
+#else
+#define EXTERN extern
+#endif
 #endif // ifndef EXTERN
 #endif /* Windows */
 
 #if defined(WIN32) || defined(_WIN32) || defined(__WIN32__) || defined(__NT__)
-#pragma warning( push )
-#pragma warning( disable : 4251 )
+#pragma warning(push)
+#pragma warning(disable : 4251)
 #endif
 
 namespace coil
 {
-  /*!
+/*!
    * @if jp
    *
    * @brief reutrn codes of Factory class.
@@ -70,17 +70,17 @@
    *
    * @endif
    */
-  enum class FactoryReturn : uint8_t
-    {
-      OK,
-      FACTORY_ERROR,
-      ALREADY_EXISTS,
-      NOT_FOUND,
-      INVALID_ARG,
-      UNKNOWN_ERROR
-    };
-
-  /*!
+enum class FactoryReturn : uint8_t
+{
+  OK,
+  FACTORY_ERROR,
+  ALREADY_EXISTS,
+  NOT_FOUND,
+  INVALID_ARG,
+  UNKNOWN_ERROR
+};
+
+/*!
    * @if jp
    *
    * @brief Creator テンプレート
@@ -91,13 +91,13 @@
    *
    * @endif
    */
-  template <class AbstractClass, class ConcreteClass>
-  AbstractClass* Creator()
-  {
-    return new ConcreteClass();
-  }
-
-  /*!
+template <class AbstractClass, class ConcreteClass>
+AbstractClass *Creator()
+{
+  return new ConcreteClass();
+}
+
+/*!
    * @if jp
    *
    * @brief Destructor テンプレート
@@ -108,17 +108,23 @@
    *
    * @endif
    */
-  template <class AbstractClass, class ConcreteClass>
-  void Destructor(AbstractClass*& obj)
-  {
-    if (obj == nullptr) { return; }
-    ConcreteClass* tmp = dynamic_cast<ConcreteClass*>(obj);
-    if (tmp == nullptr) { return; }
-    delete obj;
-    obj = nullptr;
-  }
-
-  /*!
+template <class AbstractClass, class ConcreteClass>
+void Destructor(AbstractClass *&obj)
+{
+  if (obj == nullptr)
+  {
+    return;
+  }
+  ConcreteClass *tmp = dynamic_cast<ConcreteClass *>(obj);
+  if (tmp == nullptr)
+  {
+    return;
+  }
+  delete obj;
+  obj = nullptr;
+}
+
+/*!
    * @if jp
    *
    * @class Factory
@@ -131,23 +137,23 @@
    *
    * @endif
    */
-  template <
+template <
     class AbstractClass,
     typename Identifier = std::string,
     typename Compare = std::less<Identifier>,
-    typename Creator = AbstractClass* (*)(),
-    typename Destructor = void (*)(AbstractClass*&)
-    >
-  class Factory
-  {
-    class FactoryEntry;
-  public:
-    using FactoryMap = std::map<Identifier, FactoryEntry>;
-    using FactoryMapIt = typename FactoryMap::iterator;
-    using ObjectMap = std::map<AbstractClass*, FactoryEntry>;
-    using ObjectMapIt = typename ObjectMap::iterator;
-
-    /*!
+    typename Creator = AbstractClass *(*)(),
+    typename Destructor = void (*)(AbstractClass *&)>
+class Factory
+{
+  class FactoryEntry;
+
+public:
+  using FactoryMap = std::map<Identifier, FactoryEntry>;
+  using FactoryMapIt = typename FactoryMap::iterator;
+  using ObjectMap = std::map<AbstractClass *, FactoryEntry>;
+  using ObjectMapIt = typename ObjectMap::iterator;
+
+  /*!
      * @if jp
      *
      * @brief ファクトリー有無チェック
@@ -170,13 +176,13 @@
      *
      * @endif
      */
-    bool hasFactory(const Identifier& id)
-    {
-      std::lock_guard<std::mutex> guard(m_mutex);
-      return static_cast<bool>(m_creators.count(id) != 0);
-    }
-
-    /*!
+  bool hasFactory(const Identifier &id)
+  {
+    std::lock_guard<std::mutex> guard(m_mutex);
+    return static_cast<bool>(m_creators.count(id) != 0);
+  }
+
+  /*!
      * @if jp
      *
      * @brief ファクトリーIDリスト取得
@@ -195,24 +201,24 @@
      *
      * @endif
      */
-    std::vector<Identifier> getIdentifiers()
-    {
-      std::lock_guard<std::mutex> guard(m_mutex);
-      std::vector<Identifier> idlist;
-      idlist.reserve(m_creators.size());
-
-      FactoryMapIt it(m_creators.begin());
-      FactoryMapIt it_end(m_creators.end());
-
-      while (it != it_end)
-        {
-          idlist.emplace_back(it->first);
-          ++it;
-        }
-      return idlist;
-    }
-
-    /*!
+  std::vector<Identifier> getIdentifiers()
+  {
+    std::lock_guard<std::mutex> guard(m_mutex);
+    std::vector<Identifier> idlist;
+    idlist.reserve(m_creators.size());
+
+    FactoryMapIt it(m_creators.begin());
+    FactoryMapIt it_end(m_creators.end());
+
+    while (it != it_end)
+    {
+      idlist.emplace_back(it->first);
+      ++it;
+    }
+    return idlist;
+  }
+
+  /*!
      * @if jp
      *
      * @brief ファクトリー登録
@@ -243,19 +249,25 @@
      *
      * @endif
      */
-    FactoryReturn addFactory(const Identifier& id,
-                             Creator creator,
-                             Destructor destructor)
-    {
-      if (creator == nullptr || destructor == nullptr) { return FactoryReturn::INVALID_ARG; }
-      std::lock_guard<std::mutex> guard(m_mutex);
-      if (m_creators.count(id) != 0) { return FactoryReturn::ALREADY_EXISTS; }
-      FactoryEntry f(id, creator, destructor);
-      m_creators[id] = f;
-      return FactoryReturn::OK;
-    }
-
-    /*!
+  FactoryReturn addFactory(const Identifier &id,
+                           Creator creator,
+                           Destructor destructor)
+  {
+    if (creator == nullptr || destructor == nullptr)
+    {
+      return FactoryReturn::INVALID_ARG;
+    }
+    std::lock_guard<std::mutex> guard(m_mutex);
+    if (m_creators.count(id) != 0)
+    {
+      return FactoryReturn::ALREADY_EXISTS;
+    }
+    FactoryEntry f(id, creator, destructor);
+    m_creators[id] = f;
+    return FactoryReturn::OK;
+  }
+
+  /*!
      * @if jp
      *
      * @brief ファクトリー削除
@@ -280,15 +292,18 @@
      *
      * @endif
      */
-    FactoryReturn removeFactory(const Identifier& id)
-    {
-      std::lock_guard<std::mutex> guard(m_mutex);
-      if (m_creators.count(id) == 0) { return FactoryReturn::NOT_FOUND; }
-      m_creators.erase(id);
-      return FactoryReturn::OK;
-    }
-
-    /*!
+  FactoryReturn removeFactory(const Identifier &id)
+  {
+    std::lock_guard<std::mutex> guard(m_mutex);
+    if (m_creators.count(id) == 0)
+    {
+      return FactoryReturn::NOT_FOUND;
+    }
+    m_creators.erase(id);
+    return FactoryReturn::OK;
+  }
+
+  /*!
      * @if jp
      *
      * @brief ファクトリーオブジェクト生成
@@ -311,17 +326,20 @@
      *
      * @endif
      */
-    AbstractClass* createObject(const Identifier& id)
-    {
-      std::lock_guard<std::mutex> guard(m_mutex);
-      if (m_creators.count(id) == 0) { return nullptr; }
-      AbstractClass* obj = m_creators[id].creator_();
-      assert(m_objects.count(obj) == 0);
-      m_objects[obj] = m_creators[id];
-      return obj;
-    }
-
-    /*!
+  AbstractClass *createObject(const Identifier &id)
+  {
+    std::lock_guard<std::mutex> guard(m_mutex);
+    if (m_creators.count(id) == 0)
+    {
+      return nullptr;
+    }
+    AbstractClass *obj = m_creators[id].creator_();
+    assert(m_objects.count(obj) == 0);
+    m_objects[obj] = m_creators[id];
+    return obj;
+  }
+
+  /*!
      * @if jp
      *
      * @brief ファクトリーオブジェクト削除
@@ -342,19 +360,19 @@
      *
      * @endif
      */
-    FactoryReturn deleteObject(const Identifier& id, AbstractClass*& obj)
-    {
-      std::lock_guard<std::mutex> guard(m_mutex);
-      if (m_creators.count(id) == 0)
-        {
-          return deleteObject(obj);
-        }
-      m_creators[id].destructor_(obj);
-      m_objects.erase(obj);
-      return FactoryReturn::OK;
-    }
-
-    /*!
+  FactoryReturn deleteObject(const Identifier &id, AbstractClass *&obj)
+  {
+    std::lock_guard<std::mutex> guard(m_mutex);
+    if (m_creators.count(id) == 0)
+    {
+      return deleteObject(obj);
+    }
+    m_creators[id].destructor_(obj);
+    m_objects.erase(obj);
+    return FactoryReturn::OK;
+  }
+
+  /*!
      * @if jp
      *
      * @brief ファクトリーオブジェクト削除
@@ -373,17 +391,20 @@
      *
      * @endif
      */
-    FactoryReturn deleteObject(AbstractClass*& obj)
-    {
-      std::lock_guard<std::mutex> guard(m_mutex);
-      if (m_objects.count(obj) == 0) { return FactoryReturn::NOT_FOUND; }
-      AbstractClass* tmp(obj);
-      m_objects[obj].destructor_(obj);
-      m_objects.erase(tmp);
-      return FactoryReturn::OK;
-    }
-
-    /*!
+  FactoryReturn deleteObject(AbstractClass *&obj)
+  {
+    std::lock_guard<std::mutex> guard(m_mutex);
+    if (m_objects.count(obj) == 0)
+    {
+      return FactoryReturn::NOT_FOUND;
+    }
+    AbstractClass *tmp(obj);
+    m_objects[obj].destructor_(obj);
+    m_objects.erase(tmp);
+    return FactoryReturn::OK;
+  }
+
+  /*!
      * @if jp
      *
      * @brief 生成済みオブジェクトリストの取得
@@ -402,18 +423,18 @@
      *
      * @endif
      */
-    std::vector<AbstractClass*> createdObjects()
-    {
-      std::vector<AbstractClass*> objects;
-      std::lock_guard<std::mutex> guard(m_mutex);
-      for (ObjectMapIt it(m_objects.begin()); it != m_objects.end(); ++it)
-        {
-          objects.emplace_back(it->first);
-        }
-      return objects;
-    }
-
-    /*!
+  std::vector<AbstractClass *> createdObjects()
+  {
+    std::vector<AbstractClass *> objects;
+    std::lock_guard<std::mutex> guard(m_mutex);
+    for (ObjectMapIt it(m_objects.begin()); it != m_objects.end(); ++it)
+    {
+      objects.emplace_back(it->first);
+    }
+    return objects;
+  }
+
+  /*!
      * @if jp
      *
      * @brief オブジェクトがこのファクトリの生成物かどうか調べる
@@ -434,13 +455,13 @@
      *
      * @endif
      */
-    bool isProducerOf(AbstractClass* obj)
-    {
-      std::lock_guard<std::mutex> guard(m_mutex);
-      return m_objects.count(obj) != 0;
-    }
-
-    /*!
+  bool isProducerOf(AbstractClass *obj)
+  {
+    std::lock_guard<std::mutex> guard(m_mutex);
+    return m_objects.count(obj) != 0;
+  }
+
+  /*!
      * @if jp
      *
      * @brief オブジェクトからクラス識別子(ID)を取得する
@@ -463,15 +484,18 @@
      *                     OK: normal return
      * @endif
      */
-    FactoryReturn objectToIdentifier(AbstractClass* obj, Identifier& id)
-    {
-      std::lock_guard<std::mutex> guard(m_mutex);
-      if (m_objects.count(obj) == 0) { return FactoryReturn::NOT_FOUND; }
-      id = m_objects[obj].id_;
-      return FactoryReturn::OK;
-    }
-
-    /*!
+  FactoryReturn objectToIdentifier(AbstractClass *obj, Identifier &id)
+  {
+    std::lock_guard<std::mutex> guard(m_mutex);
+    if (m_objects.count(obj) == 0)
+    {
+      return FactoryReturn::NOT_FOUND;
+    }
+    id = m_objects[obj].id_;
+    return FactoryReturn::OK;
+  }
+
+  /*!
      * @if jp
      *
      * @brief オブジェクトのコンストラクタを取得する
@@ -496,13 +520,13 @@
      *
      * @endif
      */
-    Creator objectToCreator(AbstractClass* obj)
-    {
-      std::lock_guard<std::mutex> guard(m_mutex);
-      return m_objects[obj].creator_;
-    }
-
-    /*!
+  Creator objectToCreator(AbstractClass *obj)
+  {
+    std::lock_guard<std::mutex> guard(m_mutex);
+    return m_objects[obj].creator_;
+  }
+
+  /*!
      * @if jp
      *
      * @brief オブジェクトのデストラクタを取得する
@@ -527,14 +551,14 @@
      *
      * @endif
      */
-    Destructor objectToDestructor(AbstractClass* obj)
-    {
-      std::lock_guard<std::mutex> guard(m_mutex);
-      return m_objects[obj].destructor_;
-    }
-
-  private:
-    /*!
+  Destructor objectToDestructor(AbstractClass *obj)
+  {
+    std::lock_guard<std::mutex> guard(m_mutex);
+    return m_objects[obj].destructor_;
+  }
+
+private:
+  /*!
      * @if jp
      *
      * @class FactoryEntry
@@ -547,12 +571,12 @@
      *
      * @endif
      */
-    class FactoryEntry
-    {
-    public:
-      FactoryEntry() = default;
-
-      /*!
+  class FactoryEntry
+  {
+  public:
+    FactoryEntry() = default;
+
+    /*!
        * @if jp
        *
        * @brief コンストラクタ
@@ -573,22 +597,20 @@
        *
        * @endif
        */
-      FactoryEntry(Identifier id, Creator creator, Destructor destructor)
+    FactoryEntry(Identifier id, Creator creator, Destructor destructor)
         : id_(std::move(id)), creator_(creator), destructor_(destructor)
-      {
-      }
-      std::string id_;
-      Creator creator_;
-      Destructor destructor_;
-    };
-    FactoryMap m_creators;
-    ObjectMap  m_objects;
-    std::mutex m_mutex;
+    {
+    }
+    std::string id_;
+    Creator creator_;
+    Destructor destructor_;
   };
-
-
-
-  /*!
+  FactoryMap m_creators;
+  ObjectMap m_objects;
+  std::mutex m_mutex;
+};
+
+/*!
    * @if jp
    *
    * @class GlobalFactory
@@ -601,59 +623,33 @@
    *
    * @endif
    */
-  template <
+template <
     class AbstractClass,
     typename Identifier = std::string,
     typename Compare = std::less<Identifier>,
-    typename Creator = AbstractClass* (*)(),
-    typename Destructor = void (*)(AbstractClass*&)
-    >
-  class GlobalFactory
+    typename Creator = AbstractClass *(*)(),
+    typename Destructor = void (*)(AbstractClass *&)>
+class GlobalFactory
     : public Factory<AbstractClass, Identifier, Compare, Creator, Destructor>
-  {
-  public:
-<<<<<<< HEAD
-      struct Container
-=======
-    // A helper class to call SingletonClass-destructor.
-    struct Container
->>>>>>> 1faa6c8a
-    {
-      GlobalFactory* x;
-      ~Container(){ delete x; }
-    };
-
-<<<<<<< HEAD
-=======
-    /*!
-     * @if jp
-     *
-     * @brief インスタンス生成
-     *
-     * インスタンスを生成する。
-     *
-     * @return インスタンス
-     *
-     * @else
-     *
-     * @brief Create instance
-     *
-     * Create instance.
-     *
-     * @return Instances
-     *
-     * @endif
-     */
->>>>>>> 1faa6c8a
-    static GlobalFactory& instance()
-    {
-      std::call_once(m_once, []{
-        m_instance.x = new GlobalFactory();
-      });
-      return *m_instance.x;
-    }
-  private:
-    /*!
+{
+public:
+  // A helper class to call SingletonClass-destructor.
+  struct Container
+  {
+    GlobalFactory *x;
+    ~Container() { delete x; }
+  };
+
+  static GlobalFactory &instance()
+  {
+    std::call_once(m_once, [] {
+      m_instance.x = new GlobalFactory();
+    });
+    return *m_instance.x;
+  }
+
+private:
+  /*!
      * @if jp
      *
      * @brief コンストラクタ
@@ -668,9 +664,9 @@
      *
      * @endif
      */
-    GlobalFactory() = default;
-
-    /*!
+  GlobalFactory() = default;
+
+  /*!
      * @if jp
      *
      * @brief デストラクタ
@@ -685,45 +681,39 @@
      *
      * @endif
      */
-    ~GlobalFactory() = default;
-
-    GlobalFactory(const GlobalFactory& x) = delete;
-    GlobalFactory& operator=(const GlobalFactory& x) = delete;
-
-<<<<<<< HEAD
-    static std::once_flag m_once;
-=======
-    /*!
+  ~GlobalFactory() = default;
+
+  GlobalFactory(const GlobalFactory &x) = delete;
+  GlobalFactory &operator=(const GlobalFactory &x) = delete;
+
+  /*!
      * @if jp
      * @brief 排他制御オブジェクト
      * @else
      * @brief Mutual exclusion object
      * @endif
      */
-    static std::once_flag m_once;
-    /*!
+  static std::once_flag m_once;
+  /*!
      * @if jp
      * @brief SingletonClass オブジェクト
      * @else
      * @brief SingletonClass object
      * @endif
      */
->>>>>>> 1faa6c8a
-    static Container m_instance;
-
-  };
-  template <class AbstractClass, typename Identifier, typename Compare, typename Creator, typename Destructor>
-  typename GlobalFactory<AbstractClass, Identifier, Compare, Creator, Destructor>::Container
-  GlobalFactory<AbstractClass, Identifier, Compare, Creator, Destructor>::m_instance;
-
-  template <class AbstractClass, typename Identifier, typename Compare, typename Creator, typename Destructor>
-  std::once_flag GlobalFactory<AbstractClass, Identifier, Compare, Creator, Destructor>::m_once;
+  static Container m_instance;
+};
+template <class AbstractClass, typename Identifier, typename Compare, typename Creator, typename Destructor>
+typename GlobalFactory<AbstractClass, Identifier, Compare, Creator, Destructor>::Container
+    GlobalFactory<AbstractClass, Identifier, Compare, Creator, Destructor>::m_instance;
+
+template <class AbstractClass, typename Identifier, typename Compare, typename Creator, typename Destructor>
+std::once_flag GlobalFactory<AbstractClass, Identifier, Compare, Creator, Destructor>::m_once;
 
 } // namespace coil
 
-
 #if defined(WIN32) || defined(_WIN32) || defined(__WIN32__) || defined(__NT__)
-#pragma warning( pop )
+#pragma warning(pop)
 #endif
 
 #endif // COIL_FACTORY_H