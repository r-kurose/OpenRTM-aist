﻿// -*- C++ -*-
/*!
 * @file  RosTopicManager.cpp
 * @brief RosTopicManager class
 * @date  $Date: 2019-01-31 03:08:03 $
 * @author Nobuhiko Miyamoto <n-miyamoto@aist.go.jp>
 *
 * Copyright (C) 2019
 *     Nobuhiko Miyamoto
 *     Robot Innovation Research Center,
 *     National Institute of
 *         Advanced Industrial Science and Technology (AIST), Japan
 *
 *     All rights reserved.
 *
 *
 */

#if defined(WIN32) || defined(_WIN32) || defined(__WIN32__) || defined(__NT__)
#include <winsock2.h>
#endif
#include "RosTopicManager.h"
#include <ros/xmlrpc_manager.h>
#include <ros/network.h>
#include <xmlrpcpp/XmlRpcSocket.h>
#include <ros/connection.h>
#include <ros/connection_manager.h>


namespace ros
{
  namespace network
  {
    void init(const M_string& remappings);
  }
}


namespace RTC
{
  RosTopicManager* RosTopicManager::manager = NULL;
  coil::Mutex RosTopicManager::mutex;


  /*!
   * @if jp
   * @brief コンストラクタ
   *
   * コンストラクタ
   *
   * @else
   * @brief Constructor
   *
   * Constructor
   *
   * @endif
   */
  RosTopicManager::RosTopicManager()
  {

  }

  /*!
   * @if jp
   * @brief コピーコンストラクタ
   *  
   * @param manager RosTopicManager
   *
   * @else
   * @brief Copy Constructor
   *
   * @param manager RosTopicManager
   *
   * @endif
   */
  RosTopicManager::RosTopicManager(const RosTopicManager &/*mgr*/)
  {
    
  }
  /*!
   * @if jp
   * @brief デストラクタ
   *
   * デストラクタ
   *
   * @else
   * @brief Destructor
   *
   * Destructor
   *
   * @endif
   */
  RosTopicManager::~RosTopicManager()
  {
    
  }

  /*!
   * @if jp
   * @brief トピックマネージャ開始
   *
   *
   * @else
   * @brief 
   *
   * 
   *
   * @endif
   */
  void RosTopicManager::start()
  {
    ros::M_string remappings;
    ros::network::init(remappings);

    m_xmlrpc_manager = ros::XMLRPCManager::instance();

    m_xmlrpc_manager->bind("requestTopic", boost::bind(&RosTopicManager::requestTopicCallback, this, _1, _2));
    m_xmlrpc_manager->bind("publisherUpdate", boost::bind(&RosTopicManager::pubUpdateCallback, this, _1, _2));
    

    m_poll_manager = ros::PollManager::instance();
    m_poll_manager->start();
    m_tcpserver_transport = boost::make_shared<ros::TransportTCP>(&m_poll_manager->getPollSet());
    
    m_tcpserver_transport->listen(ros::network::getTCPROSPort(), 
                            100, 
                            boost::bind(&RosTopicManager::tcprosAcceptConnection, this, _1));

    m_xmlrpc_manager->start();
  }

  /*!
   * @if jp
   * @brief 終了処理
   * XML-RPC、TCPサーバー、ポールマネージャを終了する
   *
   * @else
   * @brief
   *
   *
   *
   * @endif
   */
  void RosTopicManager::shutdown()
  {
      m_xmlrpc_manager->shutdown();
      m_tcpserver_transport->close();
      m_poll_manager->shutdown();
  }

  /*!
   * @if jp
   * @brief requestTopic関数リモート呼び出し時のコールバック関数
   * サブスクライバーからの接続時に呼ばれる
   * 
   * @param params
   * @param result
   *
   * @else
   * @brief 
   *
   * @param params
   * @param result
   * 
   *
   * @endif
   */
  void RosTopicManager::requestTopicCallback(XmlRpc::XmlRpcValue& params, XmlRpc::XmlRpcValue& result)
  {
<<<<<<< HEAD
      //RTC_PARANOID(("requestTopicCallback()"));
      if (params.getType() != XmlRpc::XmlRpcValue::TypeArray)
      {
          result = ros::xmlrpc::responseInt(0, ros::console::g_last_error_message, 0);
          return;
      }
      if (params.size() < 3)
      {
          result = ros::xmlrpc::responseInt(0, ros::console::g_last_error_message, 0);
          return;
      }

      if (params[0].getType() != XmlRpc::XmlRpcValue::TypeString)
      {
          result = ros::xmlrpc::responseInt(0, ros::console::g_last_error_message, 0);
          return;
      }
      if (params[1].getType() != XmlRpc::XmlRpcValue::TypeString)
      {
          result = ros::xmlrpc::responseInt(0, ros::console::g_last_error_message, 0);
          return;
=======
    std::string callerid = params[0];
    std::string topic = params[1];


    XmlRpc::XmlRpcValue protocols = params[2];
    for(int i=0;i < protocols.size();i++)
    {
      if (protocols[i].getType() != XmlRpc::XmlRpcValue::TypeArray)
      {
        result = ros::xmlrpc::responseInt(0, ros::console::g_last_error_message, 0);
        return;
      }

      std::string protocol = std::string(protocols[i][0]);

      if (protocol == std::string("TCPROS"))
      {
        XmlRpc::XmlRpcValue tcpros_params;
        
        tcpros_params[0] = std::string("TCPROS");
        tcpros_params[1] = ros::network::getHost();
        tcpros_params[2] = int(m_tcpserver_transport->getServerPort());
        result[0] = int(1);
        result[1] = std::string();
        result[2] = tcpros_params;
        return;
>>>>>>> cb0d9e10
      }

      std::string callerid = params[0];
      std::string topic = params[1];
      
      //RTC_VERBOSE(("Caller ID:%s",callerid.c_str()));
      //RTC_VERBOSE(("Topic Name:%s",topic.c_str()));
      
      XmlRpc::XmlRpcValue protocols = params[2];
      if (protocols.getType() != XmlRpc::XmlRpcValue::TypeArray)
      {
          result = ros::xmlrpc::responseInt(0, ros::console::g_last_error_message, 0);
          return;
      }
      for(int i=0;i < protocols.size();i++)
      {
        if (protocols[i].getType() != XmlRpc::XmlRpcValue::TypeArray)
        {
          result = ros::xmlrpc::responseInt(0, ros::console::g_last_error_message, 0);
          //RTC_ERROR(("Protocol Name is invalid value"));
          return;
        }
        if (protocols[i][0].getType() != XmlRpc::XmlRpcValue::TypeString)
        {
            result = ros::xmlrpc::responseInt(0, ros::console::g_last_error_message, 0);
            return;
        }
        std::string protocol = std::string(protocols[i][0]);
        //RTC_VERBOSE(("Protocol Type:%s",protocol.c_str()));
      
        if (protocol == std::string("TCPROS"))
        {
          //RTC_VERBOSE(("TCPROS Connection create."));
          XmlRpc::XmlRpcValue tcpros_params;
          
          tcpros_params[0] = std::string("TCPROS");
          tcpros_params[1] = ros::network::getHost();
          tcpros_params[2] = int(m_tcpserver_transport->getServerPort());
          result.setSize(3);
          result[0] = int(1);
          result[1] = std::string();
          result[2] = tcpros_params;
          return;
        }
      }
      result = ros::xmlrpc::responseInt(0, ros::console::g_last_error_message, 0);

  }

  /*!
   * @if jp
   * @brief pubUpdate関数リモート呼び出し時のコールバック関数
   * パブリッシャーの更新時に呼ばれる
   * 
   * @param params
   * @param result
   *
   * @else
   * @brief 
   *
   * @param params
   * @param result
   * 
   *
   * @endif
   */
  void RosTopicManager::pubUpdateCallback(XmlRpc::XmlRpcValue& params, XmlRpc::XmlRpcValue& result)
  {
<<<<<<< HEAD
      //RTC_PARANOID(("pubUpdateCallback()"));
      if (params.getType() != XmlRpc::XmlRpcValue::TypeArray)
      {
          result = ros::xmlrpc::responseInt(0, ros::console::g_last_error_message, 0);
          return;
      }
      if (params.size() < 3)
      {
          result = ros::xmlrpc::responseInt(0, ros::console::g_last_error_message, 0);
          return;
=======
    std::string caller_id = params[0];
    std::string topic = params[1];


    if(m_cons.count(topic) == 0)
    {
      m_cons[topic] = std::vector<std::string>();
    }

    if (params[2].getType() != XmlRpc::XmlRpcValue::TypeArray)
    {
      result = ros::xmlrpc::responseInt(0, ros::console::g_last_error_message, 0);
      return;
    }

    std::vector<std::string> new_ = std::vector<std::string>();
    std::vector<std::string> old_ = m_cons[topic];

    for (int i = 0; i < params[2].size(); i++)
    {
      std::string xmlrpc_uri = params[2][i];
      for(auto & subscriber : m_subscribers)
      {
        subscriber->connectTCP(caller_id, topic, xmlrpc_uri);
>>>>>>> cb0d9e10
      }

      if (params[0].getType() != XmlRpc::XmlRpcValue::TypeString)
      {
          result = ros::xmlrpc::responseInt(0, ros::console::g_last_error_message, 0);
          return;
      }
      if (params[1].getType() != XmlRpc::XmlRpcValue::TypeString)
      {
          result = ros::xmlrpc::responseInt(0, ros::console::g_last_error_message, 0);
          return;
      }

      std::string caller_id = params[0];
      std::string topic = params[1];
      
      //RTC_VERBOSE(("Caller ID:%s",caller_id.c_str()));
      //RTC_VERBOSE(("Topic Name:%s",topic.c_str()));
      
      
      if(m_cons.count(topic) == 0)
      {
<<<<<<< HEAD
        m_cons[topic] = std::vector<std::string>();
      }
      
      if (params[2].getType() != XmlRpc::XmlRpcValue::TypeArray)
      {
        //RTC_ERROR(("Protcol is invalid value."));
      
        result = ros::xmlrpc::responseInt(0, ros::console::g_last_error_message, 0);
        return;
      }
      
      std::vector<std::string> new_ = std::vector<std::string>();
      std::vector<std::string> old_ = m_cons[topic];
      
      for (int i = 0; i < params[2].size(); i++)
      {
        if (params[2][i].getType() != XmlRpc::XmlRpcValue::TypeString)
        {
            result = ros::xmlrpc::responseInt(0, ros::console::g_last_error_message, 0);
            return;
        }
        std::string xmlrpc_uri = params[2][i];
        if (xmlrpc_uri.empty())
        {
            result = ros::xmlrpc::responseInt(0, ros::console::g_last_error_message, 0);
            return;
        }
=======
>>>>>>> cb0d9e10
        for(auto & subscriber : m_subscribers)
        {
          //RTC_VERBOSE(("Connect TCP"));
          //RTC_VERBOSE(("Caller ID:%s",caller_id.c_str()));
          //RTC_VERBOSE(("Topic Name:%s",topic.c_str()));
          //RTC_VERBOSE(("URI:%s",xmlrpc_uri.c_str()));
          subscriber->connectTCP(caller_id, topic, xmlrpc_uri);
        }
        new_.push_back(xmlrpc_uri);
      }
      
      for(auto & old_uri : old_)
      {
        std::vector<std::string>::iterator itr_uri = std::find(new_.begin(), new_.end(), old_uri);
        size_t index = std::distance( new_.begin(), itr_uri );
      
        if (index == new_.size()) 
        {
          //RTC_INFO(("Delete Connector:%s %s %s", caller_id.c_str(), topic.c_str(), old_uri->c_str()));
          for(auto & subscriber : m_subscribers)
          {
            subscriber->deleteTCPConnector(caller_id, topic, old_uri);
          }
        }
      }

      m_cons[topic] = new_;
      
      result = ros::xmlrpc::responseInt(1, "", 0);
      
      
      
  }



  /*!
   * @if jp
   * @brief パブリッシャーの追加
   * 
   * @param publisher パブリッシャー
   *
   * @else
   * @brief add publisher
   *
   * @param publisher 
   * 
   *
   * @endif
   */
  void RosTopicManager::addPublisher(ROSOutPort *publisher)
  {

    if(!existPublisher(publisher))
    {
      m_publishers.push_back(publisher);
    }
  }


  /*!
   * @if jp
   * @brief サブスクライバーの追加
   * 
   * @param subscriber サブスクライバー
   *
   * @else
   * @brief add subscriber
   *
   * @param subscriber 
   * 
   *
   * @endif
   */
  void RosTopicManager::addSubscriber(ROSInPort *subscriber)
  {
    if(!existSubscriber(subscriber))
    {
      m_subscribers.push_back(subscriber);
    }
    
  }

  /*!
   * @if jp
   * @brief パブリッシャーの削除
   * 
   * @param publisher パブリッシャー
   *
   * @else
   * @brief remove publisher
   *
   * @param publisher 
   * 
   *
   * @endif
   */
  bool RosTopicManager::removePublisher(ROSOutPort *publisher)
  {
    if(existPublisher(publisher))
    {
      m_publishers.erase(remove(m_publishers.begin(), m_publishers.end(), publisher), m_publishers.end());
      return true;
    }
    return false;
  }

  /*!
   * @if jp
   * @brief サブスクライバーの削除
   * 
   * @param subscriber サブスクライバー
   *
   * @else
   * @brief remove subscriber
   *
   * @param subscriber 
   * 
   *
   * @endif
   */
  bool RosTopicManager::removeSubscriber(ROSInPort *subscriber)
  {
    if(existSubscriber(subscriber))
    {
      m_subscribers.erase(remove(m_subscribers.begin(), m_subscribers.end(), subscriber), m_subscribers.end());
      return true;
    }
    return false;
  }


  /*!
   * @if jp
   * @brief パブリッシャーの存在確認
   * 
   * @param publisher パブリッシャー
   * @return True：存在する
   *
   * @else
   * @brief 
   *
   * @param publisher 
   * @return 
   * 
   *
   * @endif
   */
  bool RosTopicManager::existPublisher(ROSOutPort *publisher)
  {
    std::vector<ROSOutPort*>::iterator itr = std::find(m_publishers.begin(), m_publishers.end(), publisher);
    size_t index = std::distance( m_publishers.begin(), itr );
    
    return (index != m_publishers.size());
  }


  /*!
   * @if jp
   * @brief サブスクライバーの存在確認
   * 
   * @param subscriber サブスクライバー
   * @return True：存在する
   *
   * @else
   * @brief 
   *
   * @param subscriber 
   * @return 
   * 
   *
   * @endif
   */
  bool RosTopicManager::existSubscriber(ROSInPort *subscriber)
  {
    std::vector<ROSInPort*>::iterator itr = std::find(m_subscribers.begin(), m_subscribers.end(), subscriber);
    size_t index = std::distance( m_subscribers.begin(), itr );
    return (index != m_subscribers.size());
  }

  /*!
   * @if jp
   * @brief 初期化関数
   * 
   * @return インスタンス
   *
   * @else
   * @brief 
   *
   * @return 
   * 
   *
   * @endif
   */
  RosTopicManager* RosTopicManager::init()
  {
    Guard guard(mutex);
    if (!manager)
    {
      manager = new RosTopicManager();
      manager->start();
    }
    return manager;
  }

  /*!
   * @if jp
   * @brief インスタンス取得
   * 
   * @return インスタンス
   *
   * @else
   * @brief 
   *
   * @return 
   * 
   *
   * @endif
   */
  RosTopicManager& RosTopicManager::instance()
  {
    Guard guard(mutex);
    if (!manager)
    {
      manager = new RosTopicManager();
      manager->start();
    }
    return *manager;
  }

  /*!
   * @if jp
   * @brief RosTopicManagerが初期化されている場合に終了処理を呼び出す
   *
   *
   * @else
   * @brief
   *
   * @return
   *
   *
   * @endif
   */
  void RosTopicManager::shutdown_global()
  {
      Guard guard(mutex);
      if (manager)
      {
          manager->shutdown();
      }
  }
}
<|MERGE_RESOLUTION|>--- conflicted
+++ resolved
@@ -167,7 +167,6 @@
    */
   void RosTopicManager::requestTopicCallback(XmlRpc::XmlRpcValue& params, XmlRpc::XmlRpcValue& result)
   {
-<<<<<<< HEAD
       //RTC_PARANOID(("requestTopicCallback()"));
       if (params.getType() != XmlRpc::XmlRpcValue::TypeArray)
       {
@@ -189,34 +188,6 @@
       {
           result = ros::xmlrpc::responseInt(0, ros::console::g_last_error_message, 0);
           return;
-=======
-    std::string callerid = params[0];
-    std::string topic = params[1];
-
-
-    XmlRpc::XmlRpcValue protocols = params[2];
-    for(int i=0;i < protocols.size();i++)
-    {
-      if (protocols[i].getType() != XmlRpc::XmlRpcValue::TypeArray)
-      {
-        result = ros::xmlrpc::responseInt(0, ros::console::g_last_error_message, 0);
-        return;
-      }
-
-      std::string protocol = std::string(protocols[i][0]);
-
-      if (protocol == std::string("TCPROS"))
-      {
-        XmlRpc::XmlRpcValue tcpros_params;
-        
-        tcpros_params[0] = std::string("TCPROS");
-        tcpros_params[1] = ros::network::getHost();
-        tcpros_params[2] = int(m_tcpserver_transport->getServerPort());
-        result[0] = int(1);
-        result[1] = std::string();
-        result[2] = tcpros_params;
-        return;
->>>>>>> cb0d9e10
       }
 
       std::string callerid = params[0];
@@ -285,7 +256,6 @@
    */
   void RosTopicManager::pubUpdateCallback(XmlRpc::XmlRpcValue& params, XmlRpc::XmlRpcValue& result)
   {
-<<<<<<< HEAD
       //RTC_PARANOID(("pubUpdateCallback()"));
       if (params.getType() != XmlRpc::XmlRpcValue::TypeArray)
       {
@@ -296,32 +266,6 @@
       {
           result = ros::xmlrpc::responseInt(0, ros::console::g_last_error_message, 0);
           return;
-=======
-    std::string caller_id = params[0];
-    std::string topic = params[1];
-
-
-    if(m_cons.count(topic) == 0)
-    {
-      m_cons[topic] = std::vector<std::string>();
-    }
-
-    if (params[2].getType() != XmlRpc::XmlRpcValue::TypeArray)
-    {
-      result = ros::xmlrpc::responseInt(0, ros::console::g_last_error_message, 0);
-      return;
-    }
-
-    std::vector<std::string> new_ = std::vector<std::string>();
-    std::vector<std::string> old_ = m_cons[topic];
-
-    for (int i = 0; i < params[2].size(); i++)
-    {
-      std::string xmlrpc_uri = params[2][i];
-      for(auto & subscriber : m_subscribers)
-      {
-        subscriber->connectTCP(caller_id, topic, xmlrpc_uri);
->>>>>>> cb0d9e10
       }
 
       if (params[0].getType() != XmlRpc::XmlRpcValue::TypeString)
@@ -344,7 +288,6 @@
       
       if(m_cons.count(topic) == 0)
       {
-<<<<<<< HEAD
         m_cons[topic] = std::vector<std::string>();
       }
       
@@ -372,8 +315,7 @@
             result = ros::xmlrpc::responseInt(0, ros::console::g_last_error_message, 0);
             return;
         }
-=======
->>>>>>> cb0d9e10
+
         for(auto & subscriber : m_subscribers)
         {
           //RTC_VERBOSE(("Connect TCP"));
